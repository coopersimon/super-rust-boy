--- conflicted
+++ resolved
@@ -43,13 +43,8 @@
         let (send, recv) = channel();
 
         let ad = AudioDevice::new(send);
-<<<<<<< HEAD
-        let mem = MemBus::new(cart_name, save_file_name, palette, ad);
+        let mem = MemBus::new(cart_name, save_file_name, palette, ad, renderer);
 
-=======
-        let mem = MemBus::new(cart_name, save_file_name, palette, ad, renderer);
-    
->>>>>>> 158cad76
         let cpu = CPU::new(mem);
 
         let audio_recv = if !mute {
@@ -107,6 +102,7 @@
 
 use std::os::raw::c_char;
 use std::ffi::{c_void, CStr};
+use winit::EventsLoop;
 
 #[no_mangle]
 pub extern fn rustBoyCreate(cartridge_path: *const c_char, save_file_path: *const c_char) -> *const c_void {
@@ -120,10 +116,12 @@
 	let cart_path_result = unsafe { CStr::from_ptr(cartridge_path) };
 	let cart_path = match cart_path_result.to_str() {
 		Ok(c) => c,
-		Err(_) => panic!("Failed to parse cartridge path")
+		Err(_) => panic!("Failed to parse cart path")
 	};
 
-	let instance = RustBoy::new(cart_path, save_path, UserPalette::Default, true);
+	let events_loop = EventsLoop::new();
+	let renderer = VulkanRenderer::new(WindowType::Winit(&events_loop));
+	let instance = RustBoy::new(cart_path, save_path, UserPalette::Default, false, renderer);
 
 	Box::into_raw(instance) as *const c_void
 }