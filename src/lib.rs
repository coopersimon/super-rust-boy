--- conflicted
+++ resolved
@@ -27,11 +27,7 @@
 };
 
 use crossbeam_channel::{
-<<<<<<< HEAD
-    bounded, Receiver
-=======
     unbounded, Receiver
->>>>>>> b337db23
 };
 
 use cpu::CPU;
@@ -64,11 +60,7 @@
 
 impl RustBoy {
     pub fn new(cart_name: &str, save_file_name: &str, palette: UserPalette, mute: bool) -> Box<Self> {
-<<<<<<< HEAD
-        let (send, recv) = bounded(1);
-=======
         let (send, recv) = unbounded();
->>>>>>> b337db23
 
         let ad = AudioDevice::new(send);
         let mem = MemBus::new(cart_name, save_file_name, palette, ad);
